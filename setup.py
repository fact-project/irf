--- conflicted
+++ resolved
@@ -3,11 +3,7 @@
 
 setup(
     name='irf',
-<<<<<<< HEAD
-    version='0.0.4',
-=======
-    version='0.1.0',
->>>>>>> dfe55e2d
+    version='0.2.0',
     description='Functions to do instrument response functions for FACT',
     url='http://github.com/fact-project/irf',
     author='Kai Brügge, Maximilian Nöthe',
